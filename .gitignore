--- conflicted
+++ resolved
@@ -4,15 +4,12 @@
 !*/
 
 !.gitignore
+!.clang-format
 
 !CMakeLists.txt
 
 !main.cpp
-<<<<<<< HEAD
-!.clang-format
-=======
 
 !README.md
 
-!LICENCE
->>>>>>> 07210061
+!LICENCE